--- conflicted
+++ resolved
@@ -1,36 +1,12 @@
-<<<<<<< HEAD
 # 🏓 ft_transcendence - The Ultimate Ping Pong Experience
-=======
-# 🏓 ft_transcendence - Advanced AI Pong Game
->>>>>>> 5b698b50
 
 [![42 School](https://img.shields.io/badge/42-School-000000?style=flat&logo=42&logoColor=white)](https://42.fr/)
 [![Docker](https://img.shields.io/badge/Docker-2496ED?style=flat&logo=docker&logoColor=white)](https://www.docker.com/)
 [![TypeScript](https://img.shields.io/badge/TypeScript-007ACC?style=flat&logo=typescript&logoColor=white)](https://www.typescriptlang.org/)
 [![Node.js](https://img.shields.io/badge/Node.js-43853D?style=flat&logo=node.js&logoColor=white)](https://nodejs.org/)
-<<<<<<< HEAD
-
-> **The final and most ambitious project at 42 School** - A full-stack, real-time multiplayer Ping Pong web application featuring both 2D and 3D gameplay modes!
-
-## 🎮 Features
-
-- **🏓 Dual Game Modes**: Classic 2D Canvas Pong & Immersive 3D Babylon.js Pong
-- **👥 Real-time Multiplayer**: WebSocket-powered live gameplay
-- **🔐 Secure Authentication**: JWT tokens, Google OAuth integration, 2FA support
-- **🏆 Tournament System**: Organize and participate in competitive tournaments
-- **👤 User Profiles**: Customizable avatars and player statistics
-- **🌐 Modern Web Stack**: TypeScript, Node.js, Fastify, SQLite
-- **🔒 HTTPS Ready**: SSL certificates and secure deployment
-- **🐳 Docker Containerized**: One-command deployment
-
-## 🚀 Quick Start
-
-### Option 1: Using Make Commands (Recommended)
-
-=======
 [![Performance Monitoring](https://img.shields.io/badge/Performance-Monitoring-green)](./backend/src/services/PERFORMANCE_README.md)
 
-> **The final and most ambitious project at 42 School** - A full-stack, real-time multiplayer Pong web application featuring advanced AI opponents, comprehensive performance monitoring, and both 2D and 3D gameplay modes!
+> **The final and most ambitious project at 42 School** - A full-stack, real-time multiplayer Pong web application featuring advanced AI opponents, comprehensive performance monitoring, Google OAuth, real-time chat, and both 2D and 3D gameplay modes!
 
 ## 🎮 Features
 
@@ -39,6 +15,7 @@
 - **🤖 Advanced AI Opponent**: Intelligent AI with multiple difficulty levels and adaptive strategies
 - **👥 Real-time Multiplayer**: WebSocket-powered live gameplay with low latency
 - **🏆 Tournament System**: Organize and participate in competitive tournaments
+- **💬 Real-time Chat**: Secure chat system with rate limiting and XSS prevention
 
 ### Performance & Monitoring
 - **📊 Real-time Performance Monitoring**: Comprehensive system performance tracking
@@ -54,14 +31,12 @@
 
 ### Technology Stack
 - **🌐 Modern Web Stack**: TypeScript, Node.js, Fastify, SQLite
-- **� Docker Containerized**: One-command deployment
-- **� Responsive Design**: Mobile-friendly interface
+- **🐳 Docker Containerized**: One-command deployment
+- **📱 Responsive Design**: Mobile-friendly interface
 
 ## 🚀 Quick Start
 
 ### Option 1: Using Make Commands (Recommended)
-
->>>>>>> 5b698b50
 ```bash
 # Clone the repository
 git clone https://github.com/BekRobot99/42-ft_transcendence.git
